<<<<<<< HEAD

=======
>>>>>>> 595077fe
import json
import os.path
import sys
import tkinter as tk
import tkinter.filedialog
import tkinter.messagebox
from tkinter import ttk
from typing import Sequence, Tuple
import loopaudio as la

<<<<<<< HEAD
from get_brstm import SongVariantURL, TitledSongInfo, get_brstms
=======
from get_brstm import SongVariantURL, SongInfo, get_brstms
from loopaudio import SongLoop, open_loops
>>>>>>> 595077fe


class UpdaterProgressBar():

<<<<<<< HEAD
    def __init__(self, song: la.SongLoop, progressbar: ttk.Progressbar):
=======
    def __init__(self, song: SongLoop, progressbar: ttk.Progressbar):
>>>>>>> 595077fe
        self.song = song
        self.bar = progressbar

    def start(self):
        self.val = 0
        self.bar["value"] = 0

    def update(self):
        progress = int(self.song.position / len(self.song)
                       * self.bar["maximum"])
        if progress != self.val:
            self.bar["value"] = progress
            self.val = progress


class LoopGUI:

    def __init__(self, master: tk.Tk):
        self.master = master
        master.title("VGM Looper")

        # Input file and play controls
        self._build_input_panel(master, 0)

        # Now playing
        play_panel = tk.LabelFrame(master, text="Now playing")

        self.now_playing = tk.StringVar(value="")
        tk.Label(play_panel, textvariable=self.now_playing).grid(row=0, sticky="W")
        self.song_progress = tk.IntVar()
        self.progress_bar = ttk.Progressbar(play_panel, mode="determinate")
        self.progress_bar.grid(row=1, sticky="EW")

        play_panel.columnconfigure(0, weight=1)
        play_panel.grid(row=1, columnspan=2, sticky="EW")

        self._build_variants_layers(master, 2)

        # Volume
        volume_panel = tk.Frame(master)
        
        self.volume = tk.DoubleVar(value=1.0)
        volpercent = tk.StringVar()
        def set_volume(_):
            la.volume = self.volume.get()
            volpercent.set(f'Volume: {la.volume:3.0%}')
        set_volume(None)
        
        tk.Label(
            volume_panel,
            textvariable=volpercent
        ).grid(row=0, column=0, sticky='E')

        ttk.Scale(
            volume_panel,
            from_=0,
            to=1.0,
            orient='horizontal',
            variable=self.volume,
            command=set_volume
        ).grid(row=0, column=1, sticky='EW')
        volume_panel.columnconfigure(1, weight=1)
        volume_panel.grid(row=5, columnspan=2, sticky='EW')

        # BRSTM downloader
        def open_importer():
            new_window = tk.Toplevel(self.master)
            SCMImportGUI(new_window)
        ttk.Button(master, text="Import files from SmashCustomMusic archive...",
                   command=open_importer).grid(row=6, columnspan=2, sticky="SE")

        master.rowconfigure(2, weight=1)
        master.columnconfigure(0, weight=1, uniform='a')
        master.columnconfigure(1, weight=1, uniform='a')

        master.configure(padx=8, pady=5)

    def _build_input_panel(self, master, row):
        file_pane = tk.LabelFrame(master, text="File")

        self.input_filename = tk.StringVar(file_pane)

        def select_file():
            self.input_filename.set(
                tkinter.filedialog.askopenfilename(
                    initialdir=sys.path[0],
                    defaultextension="json",
                    filetypes=[("JSON files", "json")]
                )
            )
        ttk.Button(file_pane, text="Pick file",
                   command=select_file).grid(row=0, column=0)

        ttk.Entry(file_pane,
                  textvariable=self.input_filename).grid(row=0, column=1, sticky="EW")

        ttk.Button(file_pane, text="Load",
                   command=self.load).grid(row=0, column=2)

        self.stop_button = ttk.Button(
            file_pane, text="Stop", command=self.stop_loop)
        self.stop_button.state(["disabled"])
        self.stop_button.grid(row=0, column=3)

        canvas = tk.Canvas(file_pane, height=0, bd=0, highlightthickness=0, relief="ridge")
        scrollbar = ttk.Scrollbar(file_pane, orient="horizontal", command=canvas.xview)
        canvas.configure(xscrollcommand=scrollbar.set, yscrollcommand=scrollbar.set)
        canvas.bind("<Configure>", lambda _: canvas.configure(
            scrollregion=canvas.bbox('all')))
        canvas.grid(row=1, columnspan=4, sticky="EW")
        scrollbar.grid(row=2, columnspan=4, sticky="EW")

        self.song_panel = tk.Frame(canvas)
        canvas.create_window((0, 0), window=self.song_panel, anchor='nw')

        file_pane.columnconfigure(1, weight=1)
        file_pane.grid(row=row, columnspan=2, sticky="NEW")

    def _build_variants_layers(self, master, row):
        # Variants
        self.variant_pane = tk.LabelFrame(master, text="Variants")
        self.variant_pane.grid(row=row, column=0, sticky="NESW")

        # Layers
        self.layer_pane = tk.LabelFrame(master, text="Layers")
        self.layer_pane.grid(row=row, column=1, sticky="NESW")

    def load(self):
        input_file = self.input_filename.get()

        def play_song(song: la.SongLoop):
            return lambda: self.play_loop(song)
        
        for widget in self.song_panel.winfo_children():
            widget.destroy()

        self.songs = []
        for song in la.open_loops(input_file, lambda file, *_: tkinter.messagebox.showerror(
                "Could not open file", f"File '{file}' does not exist")):
            song_record = {
                "name": song.name,
                "button": ttk.Button(
                    master=self.song_panel,
                    text=song.name,
                    command=play_song(song)
                )
            }
            self.songs.append(song_record)
            song_record["button"].pack(side=tk.LEFT)
            self.song_panel.pack()

    def play_loop(self, song: la.SongLoop):
        try:
            try:
                self.song.stop()
            except AttributeError:
                pass
            finally:
                self.song = song
                pb = UpdaterProgressBar(song, self.progress_bar)
                pb.start()
                song.play_async(callback=pb.update)
            self.stop_button.state(["!disabled"])

            for widget in self.variant_pane.winfo_children():
                widget.destroy()
            selected_variant = tk.IntVar(master=self.variant_pane, value=0)
            variants = list(song.variants())

            def select_variant():
                song.set_variant(variants[selected_variant.get()], 5.0)

            radiobuttons = [ttk.Radiobutton(
                                self.variant_pane,
                                variable=selected_variant,
                                text=var, value=pos,
                                command=select_variant)
                            for pos, var in enumerate(variants)]
            for button in radiobuttons:
                button.pack(anchor=tk.W)
            if radiobuttons[0]["text"] == "":
                radiobuttons[0]["text"] = "<default>"
            selected_variant.set(0)

            for widget in self.layer_pane.winfo_children():
                widget.destroy()

            def layer_set_function(layer, variable):
                return lambda: song.set_layer(layer, variable.get())

            for lay in song.layers():
                var = tk.IntVar()
                check = ttk.Checkbutton(
                    self.layer_pane, variable=var, text=lay, command=layer_set_function(lay, var))
                var.set(0)
                check.pack(anchor=tk.W)

            self.now_playing.set(song.title)

        except FileNotFoundError as err:
            tkinter.messagebox.showinfo(
                title=None, message="File doesn't exist: " + err.filename)

    def stop_loop(self):
        self.song.stop()
        self.stop_button.state(["disabled"])
        self.now_playing.set("")
        self.progress_bar["value"] = 0


class SCMImportGUI:

    def __init__(self, master: tk.Tk):
        master.title("SmashCustomMusic import")

        self._build_file_panel(master)

        self.parts = []
        self.part_ui = ttk.Notebook(master)
        self.part_ui.grid(row=1, sticky="NSEW")

        manage = tk.Frame(self.part_ui)
        tk.Label(
            manage,
            text="Each part is a separate loop with its own variants and layers."
        ).pack(side="top")
        self.add_part_button = ttk.Button(manage, text="Add new part", command=self.add_part)
        self.add_part_button.pack(side="top")
        self.remove_part_button = ttk.Button(
            manage, default="disabled",
            text="Remove last part",
            command=self.remove_part
        )
        self.remove_part_button.pack(side="top")
        manage.grid(row=0)
        self.part_ui.add(manage, text="Manage parts")
        self.add_part()
        self.part_ui.select(1)

        master.rowconfigure(1, weight=1)
        master.columnconfigure(0, weight=1)
        master.configure(padx=8, pady=5)

    def _build_file_panel(self, master):
        file_panel = tk.LabelFrame(master, text="File")

        file_field = tk.Frame(file_panel)
        self.file_name = tk.StringVar(file_field)
        tk.Label(file_field, text="File name").grid(row=0, column=0)
        tk.Entry(file_field, textvariable=self.file_name).grid(
            row=0, column=1, sticky="EW")
        ttk.Button(file_field, text="Select", command=lambda: self.file_name.set(
            tkinter.filedialog.asksaveasfilename(
                initialdir=sys.path[0],
                confirmoverwrite=True,
                filetypes=[("JSON file", "json")]
            ))
        ).grid(row=0, column=2)
        file_field.columnconfigure(1, weight=1)
        file_field.grid(row=0, sticky="EW")

        conversion_start = tk.Frame(file_panel)

        self.use_json = tk.IntVar(conversion_start)
        json_btn = ttk.Checkbutton(
            conversion_start,
            text='Use JSON',
            offvalue=False,
            onvalue=True,
            variable=self.use_json
        )
        json_btn.grid(row=0, column=3, sticky='W', ipadx=10)
        self.use_json.set(True)

        self.file_type = tk.StringVar(conversion_start)
        def set_not_wav():
            json_btn.state(['!disabled'])
        def set_wav():
            self.use_json.set(True)
            json_btn.state(['disabled'])
        ttk.Radiobutton(
            conversion_start,
            variable=self.file_type,
            value='ogg',
            text='OGG',
            command=set_not_wav
        ).grid(row=0, column=0, sticky='W', ipadx=5)
        ttk.Radiobutton(
            conversion_start,
            variable=self.file_type,
            value='flac',
            text='FLAC',
            command=set_not_wav
        ).grid(row=0, column=1, sticky='W', ipadx=5)
        ttk.Radiobutton(
            conversion_start,
            variable=self.file_type,
            value='wav',
            text='WAV',
            command=set_wav
        ).grid(row=0, column=2, sticky='W', ipadx=5)
        self.file_type.set('ogg')

        ttk.Button(
            conversion_start,
            text="Start conversion",
            command=self.start_conversion
        ).grid(row=0, column=4, sticky='E')
        conversion_start.columnconfigure(3, weight=1)
        conversion_start.grid(row=1, sticky="EW")

        file_panel.columnconfigure(0, weight=1)
        file_panel.grid(row=0, sticky="NSEW")

    def start_conversion(self):
        file = get_brstms(
            os.path.splitext(self.file_name.get())[0],
            [part.create_song_info() for part in self.parts],
            None,
            lambda e, file: tkinter.messagebox.showerror(
                "Download error", "Could not download file: " + file + "\n" + str(e))
        )
        json.dump(
            file,
            open(self.file_name.get(), "wt")
        )
        tkinter.messagebox.showinfo(message="Loop created!")
    
    def add_part(self):
        partui = SongPartUI(self.part_ui, row=0, nb=self.part_ui, index=len(self.parts))
        self.parts.append(partui)
        self.part_ui.add(partui.panel, text="<untitled>")
        self.remove_part_button.state(
            ["!disabled"] if len(self.parts) > 1 else ["disabled"])
    
    def remove_part(self):
        partui = self.parts[-1]
        self.parts.pop()
        partui.panel.destroy()
        self.remove_part_button.state(["!disabled"] if len(
            self.parts) > 1 else ["disabled"])


class SongPartUI:

    def __init__(self, master, row, nb: ttk.Notebook, index: int):
        self.panel = tk.Frame(master)

        name_panel = tk.LabelFrame(self.panel, text="Information")
        self.title = tk.StringVar(self.panel)
        tk.Label(name_panel, text="Title:").grid(row=0, column=0)
        tk.Entry(name_panel, textvariable=self.title).grid(
            row=0, column=1, sticky="EW")
        name_panel.grid(row=0, sticky="EW")

        def set_widget_name(*_):
            nb.tab(index + 1, text = self.short_name.get() or "<untitled>")

        self.short_name = tk.StringVar(self.panel)
        tk.Label(name_panel, text="Part name:").grid(row=1, column=0)
        name_entry = tk.Entry(name_panel, textvariable=self.short_name)
        name_entry.bind("<FocusOut>", set_widget_name)
        name_entry.grid(row=1, column=1, sticky="EW")

        self.filename = tk.StringVar(self.panel)
        tk.Label(name_panel, text="Filename:").grid(row=2, column=0)
        tk.Entry(name_panel, textvariable=self.filename).grid(row=2, column=1, sticky='EW')

        name_panel.columnconfigure(1, weight=1)

        self.variant_panel = tk.LabelFrame(self.panel, text="Variants")
        self.variants = []
        tk.Label(
                self.variant_panel,
                text="Different versions of the same song. Only one plays at at time."
            ).grid(
            row=0, columnspan=2)
        tk.Label(self.variant_panel, text="Variant name").grid(
            row=1, column=0, sticky="W")
        tk.Label(self.variant_panel, text="BRSTM page").grid(
            row=1, column=1, sticky="W")
        add_var_button = ttk.Button(
            self.variant_panel,
            command=lambda: self.push_field(
                self.variant_panel, self.variants, add_var_button, remove_var_button, 1),
            text="+")
        remove_var_button = ttk.Button(
            self.variant_panel,
            command=lambda: self.pop_field(
                self.variants, add_var_button, remove_var_button, 1),
            text="-")
        self.push_field(
            self.variant_panel, self.variants, add_var_button, remove_var_button, 1)

        self.variant_panel.columnconfigure(0, weight=1)
        self.variant_panel.columnconfigure(1, weight=1)
        self.variant_panel.grid(row=3, sticky="NSEW")

        self.layer_panel = tk.LabelFrame(self.panel, text="Layers")
        self.layers = []
        tk.Label(
            self.layer_panel,
            text="Any combination of layers may play over the selected variant."
        ).grid(row=0, columnspan=2)
        tk.Label(self.layer_panel, text="Layer name").grid(
            row=1, column=0, sticky="W")
        tk.Label(self.layer_panel, text="BRSTM page").grid(
            row=1, column=1, sticky="W")
        add_lay_button = ttk.Button(
            self.layer_panel,
            command=lambda: self.push_field(
                self.layer_panel, self.layers, add_lay_button, remove_lay_button, 0),
            text="+")
        remove_lay_button = ttk.Button(
            self.layer_panel,
            command=lambda: self.pop_field(
                self.layers, add_lay_button, remove_lay_button, 0),
            text="-")
        self.grid_buttons(add_lay_button, remove_lay_button, 0, 0)

        self.layer_panel.columnconfigure(0, weight=1)
        self.layer_panel.columnconfigure(1, weight=1)
        self.layer_panel.grid(row=4, sticky="NSEW")

        self.panel.rowconfigure(3, weight=1)
        self.panel.rowconfigure(4, weight=1)
        self.panel.columnconfigure(0, weight=1)
        self.panel.grid(row=row, sticky="NSEW")
    
    def grid_buttons(self, add, remove, row, requirement):
        add.grid(
            row=row + 2, column=0, sticky="EW")
        remove.grid(
            row=row + 2, column=1, sticky="EW")
        remove.state(
            ["disabled" if row <= requirement else "!disabled"])

    def push_field(self,
                   panel: tk.PanedWindow,
                   rowdata: Sequence[tuple],
                   addbutton: ttk.Button,
                   removebutton: ttk.Button,
                   requirement: int
                  ):
        name = tk.StringVar(panel)
        url = tk.StringVar(panel)
        nfield = tk.Entry(panel, textvariable=name)
        nfield.grid(row=len(rowdata) + 2, column=0, sticky="EW")
        ufield = tk.Entry(panel, textvariable=url)
        ufield.grid(row=len(rowdata) + 2, column=1, sticky="EW")
        rowdata.append((name, url, nfield, ufield))

        self.grid_buttons(addbutton, removebutton, len(rowdata), requirement)

    def pop_field(self,
                  rowdata: Sequence[tuple],
                  addbutton: ttk.Button,
                  removebutton: ttk.Button,
                  requirement: int
                 ):
        item = rowdata.pop()
        self.grid_buttons(addbutton, removebutton, len(rowdata), requirement)
        for i in item[2:4]:
            i.destroy()
    
    def get_short_name(self) -> str:
        return self.short_name.get()
    
    def get_title(self) -> str:
        return self.title.get()
    
    def get_variants(self) -> Sequence[Tuple]:
        return [(var[0].get(), var[1].get()) for var in self.variants]
    
    def get_layers(self) -> Sequence[Tuple]:
        return [(lay[0].get(), lay[1].get()) for lay in self.layers]
    
    def create_song_info(self) -> SongInfo:
        return SongInfo(
            self.short_name.get(),
            self.title.get(),
            self.filename.get(),
            [SongVariantURL(var[0], var[1]) for var in self.get_variants()],
            [SongVariantURL(lay[0], lay[1]) for lay in self.get_layers()]
        )


def main():
    window = tk.Tk()
    LoopGUI(window)
    window.mainloop()


if __name__ == "__main__":
    main()<|MERGE_RESOLUTION|>--- conflicted
+++ resolved
@@ -1,7 +1,3 @@
-<<<<<<< HEAD
-
-=======
->>>>>>> 595077fe
 import json
 import os.path
 import sys
@@ -12,21 +8,12 @@
 from typing import Sequence, Tuple
 import loopaudio as la
 
-<<<<<<< HEAD
-from get_brstm import SongVariantURL, TitledSongInfo, get_brstms
-=======
 from get_brstm import SongVariantURL, SongInfo, get_brstms
-from loopaudio import SongLoop, open_loops
->>>>>>> 595077fe
 
 
 class UpdaterProgressBar():
 
-<<<<<<< HEAD
     def __init__(self, song: la.SongLoop, progressbar: ttk.Progressbar):
-=======
-    def __init__(self, song: SongLoop, progressbar: ttk.Progressbar):
->>>>>>> 595077fe
         self.song = song
         self.bar = progressbar
 
