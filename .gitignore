--- conflicted
+++ resolved
@@ -6,8 +6,5 @@
 .vscode/**
 **/.DS_Store
 *.pyc
-<<<<<<< HEAD
 **.egg-info
-=======
-*_venv
->>>>>>> e30b107c
+*_venv